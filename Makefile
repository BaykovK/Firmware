#
#   Copyright (c) 2012, 2013 PX4 Development Team. All rights reserved.
#
# Redistribution and use in source and binary forms, with or without
# modification, are permitted provided that the following conditions
# are met:
#
# 1. Redistributions of source code must retain the above copyright
#    notice, this list of conditions and the following disclaimer.
# 2. Redistributions in binary form must reproduce the above copyright
#    notice, this list of conditions and the following disclaimer in
#    the documentation and/or other materials provided with the
#    distribution.
# 3. Neither the name PX4 nor the names of its contributors may be
#    used to endorse or promote products derived from this software
#    without specific prior written permission.
#
# THIS SOFTWARE IS PROVIDED BY THE COPYRIGHT HOLDERS AND CONTRIBUTORS
# "AS IS" AND ANY EXPRESS OR IMPLIED WARRANTIES, INCLUDING, BUT NOT
# LIMITED TO, THE IMPLIED WARRANTIES OF MERCHANTABILITY AND FITNESS
# FOR A PARTICULAR PURPOSE ARE DISCLAIMED. IN NO EVENT SHALL THE
# COPYRIGHT OWNER OR CONTRIBUTORS BE LIABLE FOR ANY DIRECT, INDIRECT,
# INCIDENTAL, SPECIAL, EXEMPLARY, OR CONSEQUENTIAL DAMAGES (INCLUDING,
# BUT NOT LIMITED TO, PROCUREMENT OF SUBSTITUTE GOODS OR SERVICES; LOSS
# OF USE, DATA, OR PROFITS; OR BUSINESS INTERRUPTION) HOWEVER CAUSED
# AND ON ANY THEORY OF LIABILITY, WHETHER IN CONTRACT, STRICT
# LIABILITY, OR TORT (INCLUDING NEGLIGENCE OR OTHERWISE) ARISING IN
# ANY WAY OUT OF THE USE OF THIS SOFTWARE, EVEN IF ADVISED OF THE
# POSSIBILITY OF SUCH DAMAGE.
#

#
# Top-level Makefile for building PX4 firmware images.
#

#
# Get path and tool configuration
#
export PX4_BASE		 := $(realpath $(dir $(lastword $(MAKEFILE_LIST))))/
include $(PX4_BASE)makefiles/setup.mk

#
# Canned firmware configurations that we build.
#
CONFIGS			?= $(subst config_,,$(basename $(notdir $(wildcard $(PX4_MK_DIR)config_*.mk))))

#
# Boards that we build NuttX export kits for.
#
BOARDS			:= $(subst board_,,$(basename $(notdir $(wildcard $(PX4_MK_DIR)board_*.mk))))

#
# Debugging
#
MQUIET			 = --no-print-directory
#MQUIET			 = --print-directory

################################################################################
# No user-serviceable parts below
################################################################################

#
# If the user has listed a config as a target, strip it out and override CONFIGS.
#
FIRMWARE_GOAL		 = firmware
EXPLICIT_CONFIGS	:= $(filter $(CONFIGS),$(MAKECMDGOALS))
ifneq ($(EXPLICIT_CONFIGS),)
CONFIGS			:= $(EXPLICIT_CONFIGS)
.PHONY:			$(EXPLICIT_CONFIGS)
$(EXPLICIT_CONFIGS):	all

#
# If the user has asked to upload, they must have also specified exactly one
# config.
#
ifneq ($(filter upload,$(MAKECMDGOALS)),)
ifneq ($(words $(EXPLICIT_CONFIGS)),1)
$(error In order to upload, exactly one board config must be specified)
endif
FIRMWARE_GOAL		 = upload
.PHONY: upload
upload:
	@:
endif
endif

#
# Built products
#
STAGED_FIRMWARES	 = $(foreach config,$(CONFIGS),$(IMAGE_DIR)$(config).px4)
FIRMWARES		 = $(foreach config,$(CONFIGS),$(BUILD_DIR)$(config).build/firmware.px4)

all:			$(STAGED_FIRMWARES)

#
# Copy FIRMWARES into the image directory.
#
# XXX copying the .bin files is a hack to work around the PX4IO uploader 
#     not supporting .px4 files, and it should be deprecated onced that 
#     is taken care of.
#
$(STAGED_FIRMWARES): $(IMAGE_DIR)%.px4: $(BUILD_DIR)%.build/firmware.px4
	@$(ECHO) %% Copying $@
	$(Q) $(COPY) $< $@
	$(Q) $(COPY) $(patsubst %.px4,%.bin,$<) $(patsubst %.px4,%.bin,$@)

#
# Generate FIRMWARES.
#
.PHONY: $(FIRMWARES)
$(BUILD_DIR)%.build/firmware.px4: config   = $(patsubst $(BUILD_DIR)%.build/firmware.px4,%,$@)
$(BUILD_DIR)%.build/firmware.px4: work_dir = $(BUILD_DIR)$(config).build/
$(FIRMWARES): $(BUILD_DIR)%.build/firmware.px4:
	@$(ECHO) %%%%
	@$(ECHO) %%%% Building $(config) in $(work_dir)
	@$(ECHO) %%%%
	$(Q) mkdir -p $(work_dir)
	$(Q) make -r -C $(work_dir) \
		-f $(PX4_MK_DIR)firmware.mk \
		CONFIG=$(config) \
		WORK_DIR=$(work_dir) \
		$(FIRMWARE_GOAL)

#
# Build the NuttX export archives.
#
# Note that there are no explicit dependencies extended from these
# archives. If NuttX is updated, the user is expected to rebuild the 
# archives/build area manually. Likewise, when the 'archives' target is
# invoked, all archives are always rebuilt.
#
# XXX Should support fetching/unpacking from a separate directory to permit
#     downloads of the prebuilt archives as well...
#
NUTTX_ARCHIVES		 = $(foreach board,$(BOARDS),$(ARCHIVE_DIR)$(board).export)
.PHONY:			archives
archives:		$(NUTTX_ARCHIVES)

# We cannot build these parallel; note that we also force -j1 for the
# sub-make invocations.
ifneq ($(filter archives,$(MAKECMDGOALS)),)
.NOTPARALLEL:
endif

$(ARCHIVE_DIR)%.export:	board = $(notdir $(basename $@))
$(ARCHIVE_DIR)%.export:	configuration = nsh
$(NUTTX_ARCHIVES): $(ARCHIVE_DIR)%.export: $(NUTTX_SRC)
	@$(ECHO) %% Configuring NuttX for $(board)
	$(Q) (cd $(NUTTX_SRC) && $(RMDIR) nuttx-export)
	$(Q) make -r -j1 -C $(NUTTX_SRC) -r $(MQUIET) distclean
	$(Q) (cd $(NUTTX_SRC)/configs && ln -sf $(PX4_BASE)/nuttx-configs/* .)
	$(Q) (cd $(NUTTX_SRC)tools && ./configure.sh $(board)/$(configuration))
	@$(ECHO) %% Exporting NuttX for $(board)
	$(Q) make -r -j1 -C $(NUTTX_SRC) -r $(MQUIET) export
	$(Q) mkdir -p $(dir $@)
	$(Q) $(COPY) $(NUTTX_SRC)nuttx-export.zip $@

$(NUTTX_SRC):
	@$(ECHO) ""
	@$(ECHO) "NuttX sources missing - clone https://github.com/PX4/NuttX.git and try again."
	@$(ECHO) ""

#
# Cleanup targets.  'clean' should remove all built products and force
# a complete re-compilation, 'distclean' should remove everything 
# that's generated leaving only files that are in source control.
#
.PHONY:	clean
clean:
	$(Q) $(RMDIR) $(BUILD_DIR)*.build
	$(Q) $(REMOVE) $(IMAGE_DIR)*.px4

.PHONY:	distclean
distclean: clean
	$(Q) $(REMOVE) $(ARCHIVE_DIR)*.export
	$(Q) make -C $(NUTTX_SRC) -r $(MQUIET) distclean
<<<<<<< HEAD
	$(Q) (cd $(NUTTX_SRC)/configs && find . -type l -depth 1 -delete)
=======
	$(Q) (cd $(NUTTX_SRC)/configs && find . -maxdepth 1 -type l -delete)
>>>>>>> 094ff126

#
# Print some help text
#
.PHONY: help
help:
	@$(ECHO) ""
	@$(ECHO) " PX4 firmware builder"
	@$(ECHO) " ===================="
	@$(ECHO) ""
	@$(ECHO) "  Available targets:"
	@$(ECHO) "  ------------------"
	@$(ECHO) ""
	@$(ECHO) "  archives"
	@$(ECHO) "    Build the NuttX RTOS archives that are used by the firmware build."
	@$(ECHO) ""
	@$(ECHO) "  all"
	@$(ECHO) "    Build all firmware configs: $(CONFIGS)"
	@$(ECHO) "    A limited set of configs can be built with CONFIGS=<list-of-configs>"
	@$(ECHO) ""
	@for config in $(CONFIGS); do \
		echo "  $$config"; \
		echo "    Build just the $$config firmware configuration."; \
		echo ""; \
	done
	@$(ECHO) "  clean"
	@$(ECHO) "    Remove all firmware build pieces."
	@$(ECHO) ""
	@$(ECHO) "  distclean"
	@$(ECHO) "    Remove all compilation products, including NuttX RTOS archives."
	@$(ECHO) ""
	@$(ECHO) "  upload"
	@$(ECHO) "    When exactly one config is being built, add this target to upload the"
	@$(ECHO) "    firmware to the board when the build is complete. Not supported for"
	@$(ECHO) "    all configurations."
	@$(ECHO) ""
	@$(ECHO) "  Common options:"
	@$(ECHO) "  ---------------"
	@$(ECHO) ""
	@$(ECHO) "  V=1"
	@$(ECHO) "    If V is set, more verbose output is printed during the build. This can"
	@$(ECHO) "    help when diagnosing issues with the build or toolchain."
	@$(ECHO) ""<|MERGE_RESOLUTION|>--- conflicted
+++ resolved
@@ -174,11 +174,7 @@
 distclean: clean
 	$(Q) $(REMOVE) $(ARCHIVE_DIR)*.export
 	$(Q) make -C $(NUTTX_SRC) -r $(MQUIET) distclean
-<<<<<<< HEAD
-	$(Q) (cd $(NUTTX_SRC)/configs && find . -type l -depth 1 -delete)
-=======
 	$(Q) (cd $(NUTTX_SRC)/configs && find . -maxdepth 1 -type l -delete)
->>>>>>> 094ff126
 
 #
 # Print some help text
