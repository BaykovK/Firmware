/****************************************************************************
 *
 *   Copyright (C) 2012 PX4 Development Team. All rights reserved.
 *   Author: Lorenz Meier <lm@inf.ethz.ch>
 *
 * Redistribution and use in source and binary forms, with or without
 * modification, are permitted provided that the following conditions
 * are met:
 *
 * 1. Redistributions of source code must retain the above copyright
 *    notice, this list of conditions and the following disclaimer.
 * 2. Redistributions in binary form must reproduce the above copyright
 *    notice, this list of conditions and the following disclaimer in
 *    the documentation and/or other materials provided with the
 *    distribution.
 * 3. Neither the name PX4 nor the names of its contributors may be
 *    used to endorse or promote products derived from this software
 *    without specific prior written permission.
 *
 * THIS SOFTWARE IS PROVIDED BY THE COPYRIGHT HOLDERS AND CONTRIBUTORS
 * "AS IS" AND ANY EXPRESS OR IMPLIED WARRANTIES, INCLUDING, BUT NOT
 * LIMITED TO, THE IMPLIED WARRANTIES OF MERCHANTABILITY AND FITNESS
 * FOR A PARTICULAR PURPOSE ARE DISCLAIMED. IN NO EVENT SHALL THE
 * COPYRIGHT OWNER OR CONTRIBUTORS BE LIABLE FOR ANY DIRECT, INDIRECT,
 * INCIDENTAL, SPECIAL, EXEMPLARY, OR CONSEQUENTIAL DAMAGES (INCLUDING,
 * BUT NOT LIMITED TO, PROCUREMENT OF SUBSTITUTE GOODS OR SERVICES; LOSS
 * OF USE, DATA, OR PROFITS; OR BUSINESS INTERRUPTION) HOWEVER CAUSED
 * AND ON ANY THEORY OF LIABILITY, WHETHER IN CONTRACT, STRICT
 * LIABILITY, OR TORT (INCLUDING NEGLIGENCE OR OTHERWISE) ARISING IN
 * ANY WAY OUT OF THE USE OF THIS SOFTWARE, EVEN IF ADVISED OF THE
 * POSSIBILITY OF SUCH DAMAGE.
 *
 ****************************************************************************/

/**
 * @file orb_listener.c
 * Monitors ORB topics and sends update messages as appropriate.
 *
 * @author Lorenz Meier <lm@inf.ethz.ch>
 */

// XXX trim includes
#include <nuttx/config.h>
#include <stdio.h>
#include <math.h>
#include <stdbool.h>
#include <fcntl.h>
#include <string.h>
#include "mavlink_bridge_header.h"
#include <v1.0/common/mavlink.h>
#include <drivers/drv_hrt.h>
#include <time.h>
#include <float.h>
#include <unistd.h>
#include <sys/prctl.h>
#include <stdlib.h>
#include <poll.h>

#include "waypoints.h"
#include "mavlink_log.h"
#include "orb_topics.h"
#include "missionlib.h"
#include "mavlink_hil.h"
#include "util.h"

extern bool gcs_link;

struct vehicle_global_position_s global_pos;
struct vehicle_local_position_s local_pos;
struct vehicle_status_s v_status;
struct rc_channels_s rc;
struct rc_input_values rc_raw;
struct actuator_armed_s armed;

struct mavlink_subscriptions mavlink_subs;

static int status_sub;
static int rc_sub;

static unsigned int sensors_raw_counter;
static unsigned int attitude_counter;
static unsigned int gps_counter;

/*
 * Last sensor loop time
 * some outputs are better timestamped
 * with this "global" reference.
 */
static uint64_t last_sensor_timestamp;

static void	*uorb_receive_thread(void *arg);

struct listener
{
	void		(*callback)(struct listener *l);
	int		*subp;
	uintptr_t	arg;
};

static void	l_sensor_combined(struct listener *l);
static void	l_vehicle_attitude(struct listener *l);
static void	l_vehicle_gps_position(struct listener *l);
static void	l_vehicle_status(struct listener *l);
static void	l_rc_channels(struct listener *l);
static void	l_input_rc(struct listener *l);
static void	l_global_position(struct listener *l);
static void	l_local_position(struct listener *l);
static void	l_global_position_setpoint(struct listener *l);
static void	l_local_position_setpoint(struct listener *l);
static void	l_attitude_setpoint(struct listener *l);
static void	l_actuator_outputs(struct listener *l);
static void	l_actuator_armed(struct listener *l);
static void	l_manual_control_setpoint(struct listener *l);
static void	l_vehicle_attitude_controls(struct listener *l);
static void	l_debug_key_value(struct listener *l);

struct listener listeners[] = {
	{l_sensor_combined,		&mavlink_subs.sensor_sub,	0},
	{l_vehicle_attitude,		&mavlink_subs.att_sub,		0},
	{l_vehicle_gps_position,	&mavlink_subs.gps_sub,		0},
	{l_vehicle_status,		&status_sub,			0},
	{l_rc_channels,			&rc_sub,			0},
	{l_input_rc,			&mavlink_subs.input_rc_sub,	0},
	{l_global_position,		&mavlink_subs.global_pos_sub,	0},
	{l_local_position,		&mavlink_subs.local_pos_sub,	0},
	{l_global_position_setpoint,	&mavlink_subs.spg_sub,		0},
	{l_local_position_setpoint,	&mavlink_subs.spl_sub,		0},
	{l_attitude_setpoint,		&mavlink_subs.spa_sub,		0},
	{l_actuator_outputs,		&mavlink_subs.act_0_sub,	0},
	{l_actuator_outputs,		&mavlink_subs.act_1_sub,	1},
	{l_actuator_outputs,		&mavlink_subs.act_2_sub,	2},
	{l_actuator_outputs,		&mavlink_subs.act_3_sub,	3},
	{l_actuator_armed,		&mavlink_subs.armed_sub,	0},
	{l_manual_control_setpoint,	&mavlink_subs.man_control_sp_sub, 0},
	{l_vehicle_attitude_controls,	&mavlink_subs.actuators_sub,	0},
	{l_debug_key_value,		&mavlink_subs.debug_key_value,	0},
};

static const unsigned n_listeners = sizeof(listeners) / sizeof(listeners[0]);

void
l_sensor_combined(struct listener *l)
{
	struct sensor_combined_s raw;

	/* copy sensors raw data into local buffer */
	orb_copy(ORB_ID(sensor_combined), mavlink_subs.sensor_sub, &raw);

	last_sensor_timestamp = raw.timestamp;

	/* mark individual fields as changed */
	uint16_t fields_updated = 0;
	static unsigned accel_counter = 0;
	static unsigned gyro_counter = 0;
	static unsigned mag_counter = 0;
	static unsigned baro_counter = 0;

	if (accel_counter != raw.accelerometer_counter) {
		/* mark first three dimensions as changed */
		fields_updated |= (1 << 0) | (1 << 1) | (1 << 2);
		accel_counter = raw.accelerometer_counter;
	}

	if (gyro_counter != raw.gyro_counter) {
		/* mark second group dimensions as changed */
		fields_updated |= (1 << 3) | (1 << 4) | (1 << 5);
		gyro_counter = raw.gyro_counter;
	}

	if (mag_counter != raw.magnetometer_counter) {
		/* mark third group dimensions as changed */
		fields_updated |= (1 << 6) | (1 << 7) | (1 << 8);
		mag_counter = raw.magnetometer_counter;
	}

	if (baro_counter != raw.baro_counter) {
		/* mark last group dimensions as changed */
		fields_updated |= (1 << 9) | (1 << 11) | (1 << 12);
		baro_counter = raw.baro_counter;
	}

	if (gcs_link)
		mavlink_msg_highres_imu_send(MAVLINK_COMM_0, last_sensor_timestamp,
			raw.accelerometer_m_s2[0], raw.accelerometer_m_s2[1],
			raw.accelerometer_m_s2[2], raw.gyro_rad_s[0],
			raw.gyro_rad_s[1], raw.gyro_rad_s[2],
			raw.magnetometer_ga[0],
			raw.magnetometer_ga[1],raw.magnetometer_ga[2],
			raw.baro_pres_mbar, 0 /* no diff pressure yet */,
			raw.baro_alt_meter, raw.baro_temp_celcius,
			fields_updated);

	sensors_raw_counter++;
}

void
l_vehicle_attitude(struct listener *l)
{
	struct vehicle_attitude_s att;


	/* copy attitude data into local buffer */
	orb_copy(ORB_ID(vehicle_attitude), mavlink_subs.att_sub, &att);

	if (gcs_link)
		/* send sensor values */
		mavlink_msg_attitude_send(MAVLINK_COMM_0,
				  last_sensor_timestamp / 1000,
				  att.roll,
				  att.pitch,
				  att.yaw,
				  att.rollspeed,
				  att.pitchspeed,
				  att.yawspeed);

	attitude_counter++;
}

void
l_vehicle_gps_position(struct listener *l)
{
	struct vehicle_gps_position_s gps;

	/* copy gps data into local buffer */
	orb_copy(ORB_ID(vehicle_gps_position), mavlink_subs.gps_sub, &gps);

	/* GPS position */
	mavlink_msg_gps_raw_int_send(MAVLINK_COMM_0,
				     gps.timestamp,
				     gps.fix_type,
				     gps.lat,
				     gps.lon,
				     gps.alt,
				     gps.eph,
				     gps.epv,
				     gps.vel,
				     gps.cog,
				     gps.satellites_visible);

	if (gps.satellite_info_available && (gps_counter % 4 == 0)) {
		mavlink_msg_gps_status_send(MAVLINK_COMM_0,
					    gps.satellites_visible,
					    gps.satellite_prn,
					    gps.satellite_used,
					    gps.satellite_elevation,
					    gps.satellite_azimuth,
					    gps.satellite_snr);
	}

	gps_counter++;
}

void
l_vehicle_status(struct listener *l)
{
	/* immediately communicate state changes back to user */
	orb_copy(ORB_ID(vehicle_status), status_sub, &v_status);
	orb_copy(ORB_ID(actuator_armed), mavlink_subs.armed_sub, &armed);

	/* enable or disable HIL */
	set_hil_on_off(v_status.flag_hil_enabled);

	/* translate the current syste state to mavlink state and mode */
	uint8_t mavlink_state = 0;
	uint8_t mavlink_mode = 0;
	get_mavlink_mode_and_state(&mavlink_state, &mavlink_mode);

	/* send heartbeat */
	mavlink_msg_heartbeat_send(chan,
				   mavlink_system.type,
				   MAV_AUTOPILOT_PX4,
				   mavlink_mode,
				   v_status.state_machine,
				   mavlink_state);
}

void
l_rc_channels(struct listener *l)
{
	/* copy rc channels into local buffer */
	orb_copy(ORB_ID(rc_channels), rc_sub, &rc);
	// XXX Add RC channels scaled message here
}

void
l_input_rc(struct listener *l)
{
	/* copy rc channels into local buffer */
	orb_copy(ORB_ID(input_rc), mavlink_subs.input_rc_sub, &rc_raw);
	
	if (gcs_link)
		/* Channels are sent in MAVLink main loop at a fixed interval */
		mavlink_msg_rc_channels_raw_send(chan,
					 rc_raw.timestamp / 1000,
					 0,
					 (rc_raw.channel_count > 0) ? rc_raw.values[0] : UINT16_MAX,
					 (rc_raw.channel_count > 1) ? rc_raw.values[1] : UINT16_MAX,
					 (rc_raw.channel_count > 2) ? rc_raw.values[2] : UINT16_MAX,
					 (rc_raw.channel_count > 3) ? rc_raw.values[3] : UINT16_MAX,
					 (rc_raw.channel_count > 4) ? rc_raw.values[4] : UINT16_MAX,
					 (rc_raw.channel_count > 5) ? rc_raw.values[5] : UINT16_MAX,
					 (rc_raw.channel_count > 6) ? rc_raw.values[6] : UINT16_MAX,
					 (rc_raw.channel_count > 7) ? rc_raw.values[7] : UINT16_MAX,
					 255);
}

void
l_global_position(struct listener *l)
{
	/* copy global position data into local buffer */
	orb_copy(ORB_ID(vehicle_global_position), mavlink_subs.global_pos_sub, &global_pos);

	uint64_t timestamp = global_pos.timestamp;
	int32_t lat = global_pos.lat;
	int32_t lon = global_pos.lon;
	int32_t alt = (int32_t)(global_pos.alt*1000);
	int32_t relative_alt = (int32_t)(global_pos.relative_alt * 1000.0f);
	int16_t vx = (int16_t)(global_pos.vx * 100.0f);
	int16_t vy = (int16_t)(global_pos.vy * 100.0f);
	int16_t vz = (int16_t)(global_pos.vz * 100.0f);

	/* heading in degrees * 10, from 0 to 36.000) */
	uint16_t hdg = (global_pos.hdg / M_PI_F) * (180.0f * 10.0f) + (180.0f * 10.0f);

	mavlink_msg_global_position_int_send(MAVLINK_COMM_0,
					     timestamp / 1000,
					     lat,
					     lon,
					     alt,
					     relative_alt,
					     vx,
					     vy,
					     vz,
					     hdg);
}

void
l_local_position(struct listener *l)
{
	/* copy local position data into local buffer */
	orb_copy(ORB_ID(vehicle_local_position), mavlink_subs.local_pos_sub, &local_pos);
	
	if (gcs_link)
		mavlink_msg_local_position_ned_send(MAVLINK_COMM_0,
					    local_pos.timestamp / 1000,
					    local_pos.x,
					    local_pos.y,
					    local_pos.z,
					    local_pos.vx,
					    local_pos.vy,
					    local_pos.vz);
}

void
l_global_position_setpoint(struct listener *l)
{
	struct vehicle_global_position_setpoint_s global_sp;

	/* copy local position data into local buffer */
	orb_copy(ORB_ID(vehicle_global_position_setpoint), mavlink_subs.spg_sub, &global_sp);

	uint8_t coordinate_frame = MAV_FRAME_GLOBAL;
	if (global_sp.altitude_is_relative)
		coordinate_frame = MAV_FRAME_GLOBAL_RELATIVE_ALT;

	if (gcs_link)
		mavlink_msg_global_position_setpoint_int_send(MAVLINK_COMM_0,
						      coordinate_frame,
						      global_sp.lat,
						      global_sp.lon,
						      global_sp.altitude,
						      global_sp.yaw);
}

void
l_local_position_setpoint(struct listener *l)
{
	struct vehicle_local_position_setpoint_s local_sp;

	/* copy local position data into local buffer */
	orb_copy(ORB_ID(vehicle_local_position_setpoint), mavlink_subs.spl_sub, &local_sp);

	if (gcs_link)
		mavlink_msg_local_position_setpoint_send(MAVLINK_COMM_0,
						 MAV_FRAME_LOCAL_NED,
						 local_sp.x,
						 local_sp.y,
						 local_sp.z,
						 local_sp.yaw);
}

void
l_attitude_setpoint(struct listener *l)
{
	struct vehicle_attitude_setpoint_s att_sp;

	/* copy local position data into local buffer */
	orb_copy(ORB_ID(vehicle_attitude_setpoint), mavlink_subs.spa_sub, &att_sp);

	if (gcs_link)
		mavlink_msg_roll_pitch_yaw_thrust_setpoint_send(MAVLINK_COMM_0,
							att_sp.timestamp/1000,
							att_sp.roll_body,
							att_sp.pitch_body,
							att_sp.yaw_body,
							att_sp.thrust);
}

void
l_actuator_outputs(struct listener *l)
{
	struct actuator_outputs_s act_outputs;

	orb_id_t ids[] = {
		ORB_ID(actuator_outputs_0),
		ORB_ID(actuator_outputs_1),
		ORB_ID(actuator_outputs_2),
		ORB_ID(actuator_outputs_3)
	};

	/* copy actuator data into local buffer */
	orb_copy(ids[l->arg], *l->subp, &act_outputs);

	if (gcs_link) {
		mavlink_msg_servo_output_raw_send(MAVLINK_COMM_0, last_sensor_timestamp / 1000,
					  l->arg /* port number */,
					  act_outputs.output[0],
					  act_outputs.output[1],
					  act_outputs.output[2],
					  act_outputs.output[3],
					  act_outputs.output[4],
					  act_outputs.output[5],
					  act_outputs.output[6],
					  act_outputs.output[7]);

		/* only send in HIL mode */
		if (mavlink_hil_enabled) {

<<<<<<< HEAD
			/* translate the current system state to mavlink state and mode */
=======
			/* translate the current syste state to mavlink state and mode */
>>>>>>> ee5abb07
			uint8_t mavlink_state = 0;
			uint8_t mavlink_mode = 0;
			get_mavlink_mode_and_state(&mavlink_state, &mavlink_mode);

			/* HIL message as per MAVLink spec */
			mavlink_msg_hil_controls_send(chan,
				hrt_absolute_time(),
				act_outputs.output[0],
				act_outputs.output[1],
				act_outputs.output[2],
				act_outputs.output[3],
				act_outputs.output[4],
				act_outputs.output[5],
				act_outputs.output[6],
				act_outputs.output[7],
				mavlink_mode,
				0);
		}
	}
}

void
l_actuator_armed(struct listener *l)
{
	orb_copy(ORB_ID(actuator_armed), mavlink_subs.armed_sub, &armed);
}

void
l_manual_control_setpoint(struct listener *l)
{
	struct manual_control_setpoint_s man_control;

	/* copy manual control data into local buffer */
	orb_copy(ORB_ID(manual_control_setpoint), mavlink_subs.man_control_sp_sub, &man_control);

	if (gcs_link)
		mavlink_msg_manual_control_send(MAVLINK_COMM_0,
					mavlink_system.sysid,
					man_control.roll * 1000,
					man_control.pitch * 1000,
					man_control.yaw * 1000,
					man_control.throttle * 1000,
					0);
}

void
l_vehicle_attitude_controls(struct listener *l)
{
	struct actuator_controls_s actuators;

	orb_copy(ORB_ID_VEHICLE_ATTITUDE_CONTROLS, mavlink_subs.actuators_sub, &actuators);

	if (gcs_link) {
		/* send, add spaces so that string buffer is at least 10 chars long */
		mavlink_msg_named_value_float_send(MAVLINK_COMM_0,
						   last_sensor_timestamp / 1000,
						   "ctrl0       ",
						   actuators.control[0]);
		mavlink_msg_named_value_float_send(MAVLINK_COMM_0,
						   last_sensor_timestamp / 1000,
						   "ctrl1       ",
						   actuators.control[1]);
		mavlink_msg_named_value_float_send(MAVLINK_COMM_0,
						   last_sensor_timestamp / 1000,
						   "ctrl2       ",
						   actuators.control[2]);
		mavlink_msg_named_value_float_send(MAVLINK_COMM_0,
						   last_sensor_timestamp / 1000,
						   "ctrl3       ",
						   actuators.control[3]);
	}
}

void
l_debug_key_value(struct listener *l)
{
	struct debug_key_value_s debug;

	orb_copy(ORB_ID(debug_key_value), mavlink_subs.debug_key_value, &debug);

	/* Enforce null termination */
	debug.key[sizeof(debug.key) - 1] = '\0';

	mavlink_msg_named_value_float_send(MAVLINK_COMM_0,
					   last_sensor_timestamp / 1000,
					   debug.key,
					   debug.value);
}

static void *
uorb_receive_thread(void *arg)
{
	/* Set thread name */
	prctl(PR_SET_NAME, "mavlink orb rcv", getpid());

	/*
	 * set up poll to block for new data,
	 * wait for a maximum of 1000 ms (1 second)
	 */
	const int timeout = 1000;

	/*
	 * Initialise listener array.
	 *
	 * Might want to invoke each listener once to set initial state.
	 */
	struct pollfd fds[n_listeners];
	for (unsigned i = 0; i < n_listeners; i++) {
		fds[i].fd = *listeners[i].subp;
		fds[i].events = POLLIN;

		/* Invoke callback to set initial state */
		//listeners[i].callback(&listener[i]);
	}

	while (!thread_should_exit) {

		int poll_ret = poll(fds, n_listeners, timeout);

		/* handle the poll result */
		if (poll_ret == 0) {
			mavlink_missionlib_send_gcs_string("[mavlink] No telemetry data for 1 s");
		} else if (poll_ret < 0) {
			mavlink_missionlib_send_gcs_string("[mavlink] ERROR reading uORB data");
		} else {

			for (unsigned i = 0; i < n_listeners; i++) {
				if (fds[i].revents & POLLIN)
					listeners[i].callback(&listeners[i]);
			}
		}
	}

	return NULL;
}

pthread_t
uorb_receive_start(void)
{
	/* --- SENSORS RAW VALUE --- */
	mavlink_subs.sensor_sub = orb_subscribe(ORB_ID(sensor_combined));
	/* rate limit set externally based on interface speed, set a basic default here */
	orb_set_interval(mavlink_subs.sensor_sub, 200);	/* 5Hz updates */

	/* --- ATTITUDE VALUE --- */
	mavlink_subs.att_sub = orb_subscribe(ORB_ID(vehicle_attitude));
	/* rate limit set externally based on interface speed, set a basic default here */
	orb_set_interval(mavlink_subs.att_sub, 200);	/* 5Hz updates */

	/* --- GPS VALUE --- */
	mavlink_subs.gps_sub = orb_subscribe(ORB_ID(vehicle_gps_position));
	orb_set_interval(mavlink_subs.gps_sub, 1000);	/* 1Hz updates */

	/* --- SYSTEM STATE --- */
	status_sub = orb_subscribe(ORB_ID(vehicle_status));
	orb_set_interval(status_sub, 300);		/* max 3.33 Hz updates */

	/* --- RC CHANNELS VALUE --- */
	rc_sub = orb_subscribe(ORB_ID(rc_channels));
	orb_set_interval(rc_sub, 100);			/* 10Hz updates */

	/* --- RC RAW VALUE --- */
	mavlink_subs.input_rc_sub = orb_subscribe(ORB_ID(input_rc));
	orb_set_interval(mavlink_subs.input_rc_sub, 100);

	/* --- GLOBAL POS VALUE --- */
	mavlink_subs.global_pos_sub = orb_subscribe(ORB_ID(vehicle_global_position));
	orb_set_interval(mavlink_subs.global_pos_sub, 1000);	/* 1Hz active updates */

	/* --- LOCAL POS VALUE --- */
	mavlink_subs.local_pos_sub = orb_subscribe(ORB_ID(vehicle_local_position));
	orb_set_interval(mavlink_subs.local_pos_sub, 1000);	/* 1Hz active updates */

	/* --- GLOBAL SETPOINT VALUE --- */
	mavlink_subs.spg_sub = orb_subscribe(ORB_ID(vehicle_global_position_setpoint));
	orb_set_interval(mavlink_subs.spg_sub, 2000);	/* 0.5 Hz updates */

	/* --- LOCAL SETPOINT VALUE --- */
	mavlink_subs.spl_sub = orb_subscribe(ORB_ID(vehicle_local_position_setpoint));
	orb_set_interval(mavlink_subs.spl_sub, 2000);	/* 0.5 Hz updates */

	/* --- ATTITUDE SETPOINT VALUE --- */
	mavlink_subs.spa_sub = orb_subscribe(ORB_ID(vehicle_attitude_setpoint));
	orb_set_interval(mavlink_subs.spa_sub, 2000);	/* 0.5 Hz updates */

	/* --- ACTUATOR OUTPUTS --- */
	mavlink_subs.act_0_sub = orb_subscribe(ORB_ID(actuator_outputs_0));
	mavlink_subs.act_1_sub = orb_subscribe(ORB_ID(actuator_outputs_1));
	mavlink_subs.act_2_sub = orb_subscribe(ORB_ID(actuator_outputs_2));
	mavlink_subs.act_3_sub = orb_subscribe(ORB_ID(actuator_outputs_3));
	/* rate limits set externally based on interface speed, set a basic default here */
	orb_set_interval(mavlink_subs.act_0_sub, 100);	/* 10Hz updates */
	orb_set_interval(mavlink_subs.act_1_sub, 100);	/* 10Hz updates */
	orb_set_interval(mavlink_subs.act_2_sub, 100);	/* 10Hz updates */
	orb_set_interval(mavlink_subs.act_3_sub, 100);	/* 10Hz updates */

	/* --- ACTUATOR ARMED VALUE --- */
	mavlink_subs.armed_sub = orb_subscribe(ORB_ID(actuator_armed));
	orb_set_interval(mavlink_subs.armed_sub, 100);	/* 10Hz updates */

	/* --- MAPPED MANUAL CONTROL INPUTS --- */
	mavlink_subs.man_control_sp_sub = orb_subscribe(ORB_ID(manual_control_setpoint));
	/* rate limits set externally based on interface speed, set a basic default here */
	orb_set_interval(mavlink_subs.man_control_sp_sub, 100);	/* 10Hz updates */

	/* --- ACTUATOR CONTROL VALUE --- */
	mavlink_subs.actuators_sub = orb_subscribe(ORB_ID_VEHICLE_ATTITUDE_CONTROLS);
	orb_set_interval(mavlink_subs.actuators_sub, 100);	/* 10Hz updates */

	/* --- DEBUG VALUE OUTPUT --- */
	mavlink_subs.debug_key_value = orb_subscribe(ORB_ID(debug_key_value));
	orb_set_interval(mavlink_subs.debug_key_value, 100);	/* 10Hz updates */

	/* start the listener loop */
	pthread_attr_t uorb_attr;
	pthread_attr_init(&uorb_attr);

	/* Set stack size, needs more than 8000 bytes */
	pthread_attr_setstacksize(&uorb_attr, 4096);

	pthread_t thread;
	pthread_create(&thread, &uorb_attr, uorb_receive_thread, NULL);
	return thread;
}<|MERGE_RESOLUTION|>--- conflicted
+++ resolved
@@ -436,11 +436,7 @@
 		/* only send in HIL mode */
 		if (mavlink_hil_enabled) {
 
-<<<<<<< HEAD
-			/* translate the current system state to mavlink state and mode */
-=======
 			/* translate the current syste state to mavlink state and mode */
->>>>>>> ee5abb07
 			uint8_t mavlink_state = 0;
 			uint8_t mavlink_mode = 0;
 			get_mavlink_mode_and_state(&mavlink_state, &mavlink_mode);
