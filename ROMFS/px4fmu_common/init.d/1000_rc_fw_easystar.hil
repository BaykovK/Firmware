--- conflicted
+++ resolved
@@ -39,56 +39,7 @@
 	param save
 fi
 
-<<<<<<< HEAD
-# Allow USB some time to come up
-sleep 1
-# Tell MAVLink that this link is "fast"
-mavlink start -b 230400 -d /dev/ttyACM0
-
-# Create a fake HIL /dev/pwm_output interface
-hil mode_pwm
-
-#
-# Force some key parameters to sane values
-# MAV_TYPE     1 = fixed wing, 2 = quadrotor, 13 = hexarotor
-#              see https://pixhawk.ethz.ch/mavlink/
-#
-param set MAV_TYPE 1
-
-#
-# Check if we got an IO
-#
-if px4io start
-then
-	echo "IO started"
-else
-	fmu mode_serial
-	echo "FMU started"
-fi
-
-#
-# Start the sensors (depends on orb, px4io)
-#
-sh /etc/init.d/rc.sensors
-
-#
-# Start the attitude estimator (depends on orb)
-#
-fw_att_pos_estimator start
- 
-#
-# Load mixer and start controllers (depends on px4io)
-#
-mixer load /dev/pwm_output /etc/mixers/FMU_AET.mix
-fw_pos_control_l1 start
-fw_att_control start
-
-sdlog2 start -r 50 -a -b 16
-
-echo "[HIL] setup done, running"
-=======
 set HIL yes
 
 set VEHICLE_TYPE fw
-set MIXER FMU_AERT
->>>>>>> 83df116c
+set MIXER FMU_AERT